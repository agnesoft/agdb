use std::collections::HashMap;
use std::hash::Hash;

use super::file_storage::FileStorage;
use super::serialize::Serialize;
use super::stable_hash::StableHash;
use super::storage_hash_map_data::StorageHashMapData;
use super::storage_hash_map_key_value::StorageHashMapKeyValue;
use super::storage_hash_map_meta_value::MetaValue;
use super::Storage;
use crate::DbError;

#[allow(dead_code)]
pub(crate) struct StorageHashMap<K, T, S = FileStorage>
where
    K: Clone + Default + Eq + Hash + PartialEq + StableHash + Serialize,
    T: Clone + Default + Serialize,
    S: Storage,
{
    storage: std::rc::Rc<std::cell::RefCell<S>>,
    storage_index: i64,
    size: u64,
    capacity: u64,
    phantom_data: std::marker::PhantomData<(K, T)>,
}

#[allow(dead_code)]
impl<K, T, S> StorageHashMap<K, T, S>
where
    K: Clone + Default + Eq + Hash + PartialEq + StableHash + Serialize,
    T: Clone + Default + Serialize,
    S: Storage,
{
    pub(crate) fn capacity(&self) -> u64 {
        self.capacity
    }

    pub(crate) fn insert(&mut self, key: K, value: T) -> Result<Option<T>, DbError> {
        self.storage.borrow_mut().transaction();
        let free = self.find_or_free(&key)?;
        self.insert_value(free.0, key, value)?;

        if free.1.meta_value == MetaValue::Valid {
            self.storage.borrow_mut().commit()?;
            Ok(Some(free.1.value))
        } else {
            self.set_size(self.size + 1)?;
            self.storage.borrow_mut().commit()?;
            Ok(None)
        }
    }

    pub(crate) fn remove(&mut self, key: &K) -> Result<(), DbError> {
        let hash = key.stable_hash();
        let mut pos = hash % self.capacity;

        loop {
            let record = self.record(pos)?;

            match record.meta_value {
                MetaValue::Empty => return Ok(()),
                MetaValue::Valid if record.key == *key => return self.remove_record(pos),
                MetaValue::Valid | MetaValue::Deleted => pos = self.next_pos(pos),
            }
        }
    }

    pub(crate) fn reserve(&mut self, new_capacity: u64) -> Result<(), DbError> {
        if self.capacity < new_capacity {
            return self.rehash(new_capacity);
        }

        Ok(())
    }

    pub(crate) fn size(&self) -> u64 {
        self.size
    }

    pub(crate) fn to_hash_map(&self) -> Result<HashMap<K, T>, DbError> {
        let mut map = HashMap::<K, T>::new();
        map.reserve(self.size as usize);

        let data: StorageHashMapData<K, T> = self.storage.borrow_mut().value(self.storage_index)?;

        for record in data.data {
            if record.meta_value == MetaValue::Valid {
                map.insert(record.key, record.value);
            }
        }

        Ok(map)
    }

    pub(crate) fn value(&mut self, key: &K) -> Result<Option<T>, DbError> {
        let hash = key.stable_hash();
        let mut pos = hash % self.capacity;

        loop {
            let record = self.record(pos)?;

            match record.meta_value {
                MetaValue::Empty => return Ok(None),
                MetaValue::Valid if record.key == *key => return Ok(Some(record.value)),
                MetaValue::Valid | MetaValue::Deleted => pos = self.next_pos(pos),
            }
        }
    }

    fn ensure_capacity(&mut self, new_capacity: u64) -> bool {
        let old_capacity = self.capacity;

        if new_capacity < 64 {
            self.capacity = 64;
        } else {
            self.capacity = new_capacity;
        }

        old_capacity != self.capacity
    }

    fn find_or_free(&mut self, key: &K) -> Result<(u64, StorageHashMapKeyValue<K, T>), DbError> {
        if self.max_size() < (self.size + 1) {
            self.rehash(self.capacity * 2)?;
        }

        let hash = key.stable_hash();
        let mut pos = hash % self.capacity;

        loop {
            let record = self.record(pos)?;

            match record.meta_value {
                MetaValue::Empty => return Ok((pos, record)),
                MetaValue::Valid if record.key == *key => return Ok((pos, record)),
                MetaValue::Valid | MetaValue::Deleted => pos = self.next_pos(pos),
            }
        }
    }

    fn insert_meta_value(&mut self, pos: u64, meta_value: MetaValue) -> Result<(), DbError> {
        let offset = Self::record_offset(pos) + StorageHashMapKeyValue::<K, T>::meta_value_offset();

        self.storage
            .borrow_mut()
            .insert_at(self.storage_index, offset, &meta_value)
    }

    fn insert_value(&mut self, pos: u64, key: K, value: T) -> Result<(), DbError> {
        let record = StorageHashMapKeyValue {
            key,
            value,
            meta_value: MetaValue::Valid,
        };
        let offset = Self::record_offset(pos);

        self.storage
            .borrow_mut()
            .insert_at(self.storage_index, offset, &record)
    }

    fn max_size(&self) -> u64 {
        self.capacity * 15 / 16
    }

    fn min_size(&self) -> u64 {
        self.capacity * 7 / 16
    }

    fn next_pos(&self, pos: u64) -> u64 {
        if pos == self.capacity - 1 {
            0
        } else {
            pos + 1
        }
    }

    fn place_new_record(
        &self,
        new_data: &mut StorageHashMapData<K, T>,
        record: StorageHashMapKeyValue<K, T>,
    ) {
        let hash = record.key.stable_hash();
        let mut pos = hash % self.capacity;

        while new_data.data[pos as usize].meta_value != MetaValue::Empty {
            pos = self.next_pos(pos);
        }

        new_data.data[pos as usize] = record;
    }

    fn record(&mut self, pos: u64) -> Result<StorageHashMapKeyValue<K, T>, DbError> {
        let offset = Self::record_offset(pos);

        self.storage
            .borrow_mut()
            .value_at::<StorageHashMapKeyValue<K, T>>(self.storage_index, offset)
    }

    fn record_offset(pos: u64) -> u64 {
        u64::serialized_size() as u64 + StorageHashMapKeyValue::<K, T>::serialized_size() * pos
    }

    fn rehash(&mut self, new_capacity: u64) -> Result<(), DbError> {
        if self.ensure_capacity(new_capacity) {
            let mut store = self.storage.borrow_mut();
            let old_data: StorageHashMapData<K, T> = store.value(self.storage_index)?;
            store.insert_at(self.storage_index, 0, &self.rehash_old_data(old_data))?;
            store.resize_value(self.storage_index, Self::record_offset(self.capacity))?;
        }

        Ok(())
    }

    fn rehash_old_data(&self, old_data: StorageHashMapData<K, T>) -> StorageHashMapData<K, T> {
        let mut new_data = StorageHashMapData::<K, T> {
            data: vec![StorageHashMapKeyValue::<K, T>::default(); self.capacity as usize],
            size: old_data.size,
        };

        for record in old_data.data {
            if record.meta_value == MetaValue::Valid {
                self.place_new_record(&mut new_data, record);
            }
        }

        new_data
    }

    fn remove_record(&mut self, pos: u64) -> Result<(), DbError> {
        self.storage.borrow_mut().transaction();
        self.insert_meta_value(pos, MetaValue::Deleted)?;
        self.set_size(self.size - 1)?;

        if 0 != self.size && (self.size - 1) < self.min_size() {
            self.rehash(self.capacity / 2)?;
        }

        self.storage.borrow_mut().commit()
    }

    fn set_size(&mut self, new_size: u64) -> Result<(), DbError> {
        self.size = new_size;
        self.storage
            .borrow_mut()
            .insert_at(self.storage_index, 0, &self.size)
    }
}

impl<K, T, S> TryFrom<std::rc::Rc<std::cell::RefCell<S>>> for StorageHashMap<K, T, S>
where
    K: Clone + Default + Eq + Hash + PartialEq + StableHash + Serialize,
    T: Clone + Default + Serialize,
    S: Storage,
{
    type Error = DbError;

    fn try_from(storage: std::rc::Rc<std::cell::RefCell<S>>) -> Result<Self, Self::Error> {
        let index = storage.borrow_mut().insert(&StorageHashMapData::<K, T> {
            data: vec![StorageHashMapKeyValue::<K, T>::default()],
            size: 0,
        })?;

        Ok(Self {
            storage,
            storage_index: index,
            size: 0,
            capacity: 1,
            phantom_data: std::marker::PhantomData::<(K, T)>,
        })
    }
}

#[cfg(test)]
mod tests {
    use std::collections::HashMap;

    use super::*;
    use crate::test_utilities::test_file::TestFile;

    #[test]
    fn insert() {
        let test_file = TestFile::from("./storage_hash_map-insert.agdb");
        let storage = std::rc::Rc::new(std::cell::RefCell::new(
            FileStorage::try_from(test_file.file_name().clone()).unwrap(),
        ));

        let mut map = StorageHashMap::<i64, i64>::try_from(storage).unwrap();

        map.insert(1, 10).unwrap();
        map.insert(5, 15).unwrap();
        map.insert(7, 20).unwrap();

        assert_eq!(map.size(), 3);
        assert_eq!(map.value(&1), Ok(Some(10)));
        assert_eq!(map.value(&5), Ok(Some(15)));
        assert_eq!(map.value(&7), Ok(Some(20)));
    }

    #[test]
    fn insert_reallocate() {
        let test_file = TestFile::from("./storage_hash_map-insert_reallocate.agdb");
        let storage = std::rc::Rc::new(std::cell::RefCell::new(
            FileStorage::try_from(test_file.file_name().clone()).unwrap(),
        ));

        let mut map = StorageHashMap::<i64, i64>::try_from(storage).unwrap();

        assert_eq!(map.capacity(), 1);

        for i in 0..100 {
            map.insert(i, i).unwrap();
        }

        assert_eq!(map.size(), 100);
        assert_eq!(map.capacity(), 128);

        for i in 0..100 {
            assert_eq!(map.value(&i), Ok(Some(i)));
        }
    }

    #[test]
    fn insert_reallocate_with_collisions() {
        let test_file = TestFile::from("./storage_hash_map-insert_reallocate_with_collisions.agdb");
        let storage = std::rc::Rc::new(std::cell::RefCell::new(
            FileStorage::try_from(test_file.file_name().clone()).unwrap(),
        ));

        let mut map = StorageHashMap::<i64, i64>::try_from(storage).unwrap();

        for i in 0..100 {
            map.insert(i * 64, i).unwrap();
        }

        for i in 0..100 {
            assert_eq!(map.value(&(i * 64)), Ok(Some(i)));
        }
    }

    #[test]
    fn insert_same_key() {
        let test_file = TestFile::from("./storage_hash_map-insert_same_key.agdb");
        let storage = std::rc::Rc::new(std::cell::RefCell::new(
            FileStorage::try_from(test_file.file_name().clone()).unwrap(),
        ));

        let mut map = StorageHashMap::<i64, i64>::try_from(storage).unwrap();

        assert_eq!(map.insert(1, 10), Ok(None));
        assert_eq!(map.insert(5, 15), Ok(None));
        assert_eq!(map.size(), 2);
        assert_eq!(map.insert(5, 20), Ok(Some(15)));
        assert_eq!(map.size(), 2);

        assert_eq!(map.value(&1), Ok(Some(10)));
        assert_eq!(map.value(&5), Ok(Some(20)));
    }

    #[test]
    fn remove() {
        let test_file = TestFile::from("./storage_hash_map-remove.agdb");
        let storage = std::rc::Rc::new(std::cell::RefCell::new(
            FileStorage::try_from(test_file.file_name().clone()).unwrap(),
        ));

        let mut map = StorageHashMap::<i64, i64>::try_from(storage).unwrap();

        map.insert(1, 10).unwrap();
        map.insert(5, 15).unwrap();
        map.insert(7, 20).unwrap();

        assert_eq!(map.size(), 3);
        map.remove(&5).unwrap();

        assert_eq!(map.size(), 2);
        assert_eq!(map.value(&1), Ok(Some(10)));
        assert_eq!(map.value(&5), Ok(None));
        assert_eq!(map.value(&7), Ok(Some(20)));
    }

    #[test]
    fn remove_deleted() {
        let test_file = TestFile::from("./storage_hash_map-remove_deleted.agdb");
        let storage = std::rc::Rc::new(std::cell::RefCell::new(
            FileStorage::try_from(test_file.file_name().clone()).unwrap(),
        ));

        let mut map = StorageHashMap::<i64, i64>::try_from(storage).unwrap();

        map.insert(1, 10).unwrap();
        map.insert(5, 15).unwrap();
        map.insert(7, 20).unwrap();

        assert_eq!(map.size(), 3);

        map.remove(&5).unwrap();

        assert_eq!(map.size(), 2);
        assert_eq!(map.value(&5), Ok(None));

        map.remove(&5).unwrap();

        assert_eq!(map.size(), 2);
    }

    #[test]
    fn remove_missing() {
        let test_file = TestFile::from("./storage_hash_map-remove_missing.agdb");
        let storage = std::rc::Rc::new(std::cell::RefCell::new(
            FileStorage::try_from(test_file.file_name().clone()).unwrap(),
        ));

        let mut map = StorageHashMap::<i64, i64>::try_from(storage).unwrap();

        assert_eq!(map.size(), 0);
        assert_eq!(map.remove(&0), Ok(()));
        assert_eq!(map.size(), 0);
    }

    #[test]
    fn remove_shrinks_capacity() {
        let test_file = TestFile::from("./storage_hash_map-remove_shrinks_capacity.agdb");
        let storage = std::rc::Rc::new(std::cell::RefCell::new(
            FileStorage::try_from(test_file.file_name().clone()).unwrap(),
        ));

        let mut map = StorageHashMap::<i64, i64>::try_from(storage).unwrap();

        for i in 0..100 {
            map.insert(i, i).unwrap();
        }

        assert_eq!(map.size(), 100);
        assert_eq!(map.capacity(), 128);

        for i in 0..100 {
            map.remove(&i).unwrap();
        }

        assert_eq!(map.size(), 0);
        assert_eq!(map.capacity(), 64);
    }

    #[test]
    fn reserve_larger() {
        let test_file = TestFile::from("./storage_hash_map-reserve_larger.agdb");
        let storage = std::rc::Rc::new(std::cell::RefCell::new(
            FileStorage::try_from(test_file.file_name().clone()).unwrap(),
        ));

        let mut map = StorageHashMap::<i64, i64>::try_from(storage).unwrap();
        map.insert(1, 1).unwrap();

        let capacity = map.capacity() + 10;
        let size = map.size();

        map.reserve(capacity).unwrap();

        assert_eq!(map.capacity(), capacity);
        assert_eq!(map.size(), size);
        assert_eq!(map.value(&1), Ok(Some(1)));
    }

    #[test]
    fn reserve_same() {
        let test_file = TestFile::from("./storage_hash_map-reserve_same.agdb");
        let storage = std::rc::Rc::new(std::cell::RefCell::new(
            FileStorage::try_from(test_file.file_name().clone()).unwrap(),
        ));

        let mut map = StorageHashMap::<i64, i64>::try_from(storage).unwrap();
        map.insert(1, 1).unwrap();

        let capacity = map.capacity();
        let size = map.size();

        map.reserve(capacity).unwrap();

        assert_eq!(map.capacity(), capacity);
        assert_eq!(map.size(), size);
    }

    #[test]
    fn reserve_smaller() {
        let test_file = TestFile::from("./storage_hash_map-reserve_smaller.agdb");
        let storage = std::rc::Rc::new(std::cell::RefCell::new(
            FileStorage::try_from(test_file.file_name().clone()).unwrap(),
        ));

        let mut map = StorageHashMap::<i64, i64>::try_from(storage).unwrap();
        map.insert(1, 1).unwrap();

        let current_capacity = map.capacity();
        let capacity = current_capacity - 10;
        let size = map.size();

        map.reserve(capacity).unwrap();

        assert_eq!(map.capacity(), current_capacity);
        assert_eq!(map.size(), size);
    }

    #[test]
<<<<<<< HEAD
    fn try_from_storage_index() {
        let test_file = TestFile::from("./storage_hash_map-try_from_storage_index.agdb");
=======
    fn to_hash_map() {
        let test_file = TestFile::from("./storage_hash_map-to_hash_map.agdb");
>>>>>>> 7ebeee88
        let storage = std::rc::Rc::new(std::cell::RefCell::new(
            FileStorage::try_from(test_file.file_name().clone()).unwrap(),
        ));

<<<<<<< HEAD
        let index;

        {
            let mut map = StorageVec::<i64>::try_from(storage.clone()).unwrap();
            map.inst(&1, 1).unwrap();
            map.inst(&3, 2).unwrap();
            map.inst(&5, 3).unwrap();
            index = map.storage_index();
        }

        let mut map = StorageHashMap::<i64, i64>::try_from((storage, index)).unwrap();

        let expected = HashMap::<i64, i64>::new();
        expected.insert(1, 1);
        expected.insert(3, 2);
        expected.insert(5, 3);

        assert_eq!(map.to_hash_map(), Ok(expected));
    }

    #[test]
    fn try_from_storage_missing_index() {
        let test_file = TestFile::from("./storage_hash_map-try_from_storage_missing_index.agdb");
=======
        let mut map = StorageHashMap::<i64, i64>::try_from(storage).unwrap();
        map.insert(1, 10).unwrap();
        map.insert(5, 15).unwrap();
        map.insert(7, 20).unwrap();
        map.remove(&5).unwrap();

        let other = map.to_hash_map().unwrap();

        assert_eq!(other.len(), 2);
        assert_eq!(other.get(&1), Some(&10));
        assert_eq!(other.get(&5), None);
        assert_eq!(other.get(&7), Some(&20));
    }

    #[test]
    fn to_hash_map_empty() {
        let test_file = TestFile::from("./storage_hash_map-to_hash_map_empty.agdb");
>>>>>>> 7ebeee88
        let storage = std::rc::Rc::new(std::cell::RefCell::new(
            FileStorage::try_from(test_file.file_name().clone()).unwrap(),
        ));

<<<<<<< HEAD
        assert_eq!(
            StorageHashMap::<i64, i64>::try_from((storage, 1))
                .err()
                .unwrap(),
            DbError::from("index '1' not found")
        );
=======
        let map = StorageHashMap::<i64, i64>::try_from(storage).unwrap();
        let other = map.to_hash_map().unwrap();

        assert_eq!(other.len(), 0);
>>>>>>> 7ebeee88
    }

    #[test]
    fn value_missing() {
        let test_file = TestFile::from("./storage_hash_map-value_missing.agdb");
        let storage = std::rc::Rc::new(std::cell::RefCell::new(
            FileStorage::try_from(test_file.file_name().clone()).unwrap(),
        ));

        let mut map = StorageHashMap::<i64, i64>::try_from(storage).unwrap();

        assert_eq!(map.value(&0), Ok(None));
    }

    #[test]
    fn values_at_end() {
        let test_file = TestFile::from("./storage_hash_map-values_at_end.agdb");
        let storage = std::rc::Rc::new(std::cell::RefCell::new(
            FileStorage::try_from(test_file.file_name().clone()).unwrap(),
        ));

        let mut map = StorageHashMap::<i64, i64>::try_from(storage).unwrap();

        map.insert(127, 10).unwrap();
        map.insert(255, 11).unwrap();
        map.insert(191, 12).unwrap();

        assert_eq!(map.value(&127), Ok(Some(10)));
        assert_eq!(map.value(&255), Ok(Some(11)));
        assert_eq!(map.value(&191), Ok(Some(12)));
    }
}<|MERGE_RESOLUTION|>--- conflicted
+++ resolved
@@ -503,25 +503,16 @@
     }
 
     #[test]
-<<<<<<< HEAD
     fn try_from_storage_index() {
         let test_file = TestFile::from("./storage_hash_map-try_from_storage_index.agdb");
-=======
-    fn to_hash_map() {
-        let test_file = TestFile::from("./storage_hash_map-to_hash_map.agdb");
->>>>>>> 7ebeee88
-        let storage = std::rc::Rc::new(std::cell::RefCell::new(
-            FileStorage::try_from(test_file.file_name().clone()).unwrap(),
-        ));
-
-<<<<<<< HEAD
+
         let index;
 
         {
-            let mut map = StorageVec::<i64>::try_from(storage.clone()).unwrap();
-            map.inst(&1, 1).unwrap();
-            map.inst(&3, 2).unwrap();
-            map.inst(&5, 3).unwrap();
+            let mut map = StorageHashMap::<i64, i64>::try_from(storage.clone()).unwrap();
+            map.insert(&1, 1).unwrap();
+            map.insert(&3, 2).unwrap();
+            map.insert(&5, 3).unwrap();
             index = map.storage_index();
         }
 
@@ -536,9 +527,15 @@
     }
 
     #[test]
-    fn try_from_storage_missing_index() {
+    fn try_from_storage_missing_index() {}
+
+    fn to_hash_map() {
+        let test_file = TestFile::from("./storage_hash_map-to_hash_map.agdb");
+        let storage = std::rc::Rc::new(std::cell::RefCell::new(
+            FileStorage::try_from(test_file.file_name().clone()).unwrap(),
+        ));
+
         let test_file = TestFile::from("./storage_hash_map-try_from_storage_missing_index.agdb");
-=======
         let mut map = StorageHashMap::<i64, i64>::try_from(storage).unwrap();
         map.insert(1, 10).unwrap();
         map.insert(5, 15).unwrap();
@@ -556,24 +553,20 @@
     #[test]
     fn to_hash_map_empty() {
         let test_file = TestFile::from("./storage_hash_map-to_hash_map_empty.agdb");
->>>>>>> 7ebeee88
-        let storage = std::rc::Rc::new(std::cell::RefCell::new(
-            FileStorage::try_from(test_file.file_name().clone()).unwrap(),
-        ));
-
-<<<<<<< HEAD
+        let storage = std::rc::Rc::new(std::cell::RefCell::new(
+            FileStorage::try_from(test_file.file_name().clone()).unwrap(),
+        ));
+
         assert_eq!(
             StorageHashMap::<i64, i64>::try_from((storage, 1))
                 .err()
                 .unwrap(),
             DbError::from("index '1' not found")
         );
-=======
         let map = StorageHashMap::<i64, i64>::try_from(storage).unwrap();
         let other = map.to_hash_map().unwrap();
 
         assert_eq!(other.len(), 0);
->>>>>>> 7ebeee88
     }
 
     #[test]
