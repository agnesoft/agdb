use crate::query::insert_edges_query::InsertEdgesQuery;
use crate::query::query_ids::QueryIds;
use crate::query::query_values::MultiValues;
use crate::query::query_values::QueryValues;
use crate::query::query_values::SingleValues;

/// Insert edges builder that lets you add `from`
/// (origin) nodes.
pub struct InsertEdges(pub InsertEdgesQuery);

/// Insert edges builder that lets you add values.
pub struct InsertEdgesEach(pub InsertEdgesQuery);

/// Insert edges builder that lets you add `to`
/// (destination) nodes.
pub struct InsertEdgesFrom(pub InsertEdgesQuery);

/// Insert edges builder that lets you add values
/// or set `each`.
pub struct InsertEdgesFromTo(pub InsertEdgesQuery);

/// Final builder that lets you create
/// an actual query object.
pub struct InsertEdgesValues(pub InsertEdgesQuery);

impl InsertEdges {
    /// An id or list of ids from where the edges should come from (origin).
    ///
    /// Options:
    ///
    /// ```
    /// use agdb::QueryBuilder;
    ///
    /// QueryBuilder::insert().edges().from(1).to(2);
    /// QueryBuilder::insert().edges().from(1).to_search(QueryBuilder::search().from(1).query());
    /// ```
    pub fn from<T: Into<QueryIds>>(mut self, ids: T) -> InsertEdgesFrom {
        self.0.from = ids.into();

        InsertEdgesFrom(self.0)
    }

    #[allow(clippy::wrong_self_convention)]
    pub fn from_search(mut self, query: SearchQuery) -> InsertEdgesFrom {
        self.0.from = QueryIds::Search(query);

        InsertEdgesFrom(self.0)
    }
}

impl InsertEdgesEach {
    pub fn query(self) -> InsertEdgesQuery {
        self.0
    }

    pub fn values<T: Into<MultiValues>>(mut self, key_values: T) -> InsertEdgesValues {
        self.0.values = QueryValues::Multi(Into::<MultiValues>::into(key_values).0);

        InsertEdgesValues(self.0)
    }

    pub fn values_uniform<T: Into<SingleValues>>(mut self, key_values: T) -> InsertEdgesValues {
        self.0.values = QueryValues::Single(Into::<SingleValues>::into(key_values).0);

        InsertEdgesValues(self.0)
    }
}

<<<<<<< HEAD
=======
impl InsertEdges {
    pub fn from<T: Into<QueryIds>>(mut self, ids: T) -> InsertEdgesFrom {
        self.0.from = ids.into();

        InsertEdgesFrom(self.0)
    }
}

>>>>>>> d92e4652
impl InsertEdgesFrom {
    pub fn to<T: Into<QueryIds>>(mut self, ids: T) -> InsertEdgesFromTo {
        self.0.to = ids.into();

        InsertEdgesFromTo(self.0)
    }
}

impl InsertEdgesFromTo {
    pub fn each(mut self) -> InsertEdgesEach {
        self.0.each = true;

        InsertEdgesEach(self.0)
    }

    pub fn query(self) -> InsertEdgesQuery {
        self.0
    }

    pub fn values<T: Into<MultiValues>>(mut self, key_values: T) -> InsertEdgesValues {
        self.0.values = QueryValues::Multi(Into::<MultiValues>::into(key_values).0);

        InsertEdgesValues(self.0)
    }

    pub fn values_uniform<T: Into<SingleValues>>(mut self, key_values: T) -> InsertEdgesValues {
        self.0.values = QueryValues::Single(Into::<SingleValues>::into(key_values).0);

        InsertEdgesValues(self.0)
    }
}

impl InsertEdgesValues {
    pub fn query(self) -> InsertEdgesQuery {
        self.0
    }
}<|MERGE_RESOLUTION|>--- conflicted
+++ resolved
@@ -39,13 +39,6 @@
 
         InsertEdgesFrom(self.0)
     }
-
-    #[allow(clippy::wrong_self_convention)]
-    pub fn from_search(mut self, query: SearchQuery) -> InsertEdgesFrom {
-        self.0.from = QueryIds::Search(query);
-
-        InsertEdgesFrom(self.0)
-    }
 }
 
 impl InsertEdgesEach {
@@ -66,8 +59,6 @@
     }
 }
 
-<<<<<<< HEAD
-=======
 impl InsertEdges {
     pub fn from<T: Into<QueryIds>>(mut self, ids: T) -> InsertEdgesFrom {
         self.0.from = ids.into();
@@ -76,7 +67,6 @@
     }
 }
 
->>>>>>> d92e4652
 impl InsertEdgesFrom {
     pub fn to<T: Into<QueryIds>>(mut self, ids: T) -> InsertEdgesFromTo {
         self.0.to = ids.into();
