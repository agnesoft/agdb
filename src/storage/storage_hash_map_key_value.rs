use super::serialize::Serialize;
use super::storage_hash_map_meta_value::MetaValue;
use crate::DbError;

#[derive(Clone, Debug, Default, PartialEq)]
pub(crate) struct StorageHashMapKeyValue<K, T>
where
    K: Clone + Default + Serialize,
    T: Clone + Default + Serialize,
{
    pub(crate) key: K,
    pub(crate) value: T,
    pub(crate) meta_value: MetaValue,
}

<<<<<<< HEAD
impl<K, T> StorageHashMapKeyValue<K, T>
where
    K: Clone + Default + Serialize,
    T: Clone + Default + Serialize,
{
    pub(crate) fn serialized_size() -> u64 {
        Self::meta_value_offset() + MetaValue::serialized_size()
    }

=======
#[allow(dead_code)]
impl<K: Serialize, T: Serialize> StorageHashMapKeyValue<K, T> {
>>>>>>> b876d1a5
    pub(crate) fn meta_value_offset() -> u64 {
        std::mem::size_of::<K>() as u64 + std::mem::size_of::<T>() as u64
    }
}

impl<K, T> Serialize for StorageHashMapKeyValue<K, T>
where
    K: Clone + Default + Serialize,
    T: Clone + Default + Serialize,
{
    fn deserialize(bytes: &[u8]) -> Result<Self, DbError> {
        Ok(Self {
            key: K::deserialize(&bytes[0..])?,
            value: T::deserialize(&bytes[std::mem::size_of::<K>()..])?,
            meta_value: MetaValue::deserialize(
                &bytes[(std::mem::size_of::<K>() + std::mem::size_of::<T>())..],
            )?,
        })
    }

    fn serialize(&self) -> Vec<u8> {
        let mut data = Vec::<u8>::new();
        data.reserve(Self::serialized_size() as usize);
        data.extend(self.key.serialize());
        data.extend(self.value.serialize());
        data.extend(self.meta_value.serialize());

        data
    }

    fn serialized_size() -> u64 {
        Self::meta_value_offset() + MetaValue::serialized_size()
    }
}

#[cfg(test)]
mod tests {
    use super::*;

    #[test]
    fn derived_from_debug() {
        let key_value = StorageHashMapKeyValue::<i64, i64>::default();

        format!("{:?}", key_value);
    }

    #[test]
    fn derived_from_default() {
        let key_value = StorageHashMapKeyValue::<i64, i64>::default();

        assert_eq!(
            key_value,
            StorageHashMapKeyValue::<i64, i64> {
                key: 0,
                value: 0,
                meta_value: MetaValue::Empty
            }
        )
    }

    #[test]
    fn i64_i64() {
        let key_value = StorageHashMapKeyValue {
            key: 1_i64,
            value: 10_i64,
            meta_value: MetaValue::Valid,
        };
        let bytes = key_value.serialize();
        let other = StorageHashMapKeyValue::deserialize(&bytes);

        assert_eq!(other, Ok(key_value));
    }

    #[test]
    fn out_of_bounds() {
        let bytes = vec![0_u8; 16];

        assert_eq!(
            StorageHashMapKeyValue::<i64, i64>::deserialize(&bytes)
                .unwrap_err()
                .description,
            "value out of bounds"
        );
    }

    #[test]
    fn serialized_size() {
        assert_eq!(StorageHashMapKeyValue::<i64, i64>::serialized_size(), 17);
    }
}<|MERGE_RESOLUTION|>--- conflicted
+++ resolved
@@ -13,20 +13,11 @@
     pub(crate) meta_value: MetaValue,
 }
 
-<<<<<<< HEAD
 impl<K, T> StorageHashMapKeyValue<K, T>
 where
     K: Clone + Default + Serialize,
     T: Clone + Default + Serialize,
 {
-    pub(crate) fn serialized_size() -> u64 {
-        Self::meta_value_offset() + MetaValue::serialized_size()
-    }
-
-=======
-#[allow(dead_code)]
-impl<K: Serialize, T: Serialize> StorageHashMapKeyValue<K, T> {
->>>>>>> b876d1a5
     pub(crate) fn meta_value_offset() -> u64 {
         std::mem::size_of::<K>() as u64 + std::mem::size_of::<T>() as u64
     }
