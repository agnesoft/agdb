--- conflicted
+++ resolved
@@ -1,10 +1,7 @@
 mod graph_search;
 mod search_control;
-<<<<<<< HEAD
+mod search_data;
 mod search_handler;
-=======
-mod search_data;
->>>>>>> d657369b
 
 pub use search_control::SearchControl;
 pub use search_data::SearchData;