--- conflicted
+++ resolved
@@ -38,15 +38,9 @@
     conditions: &'a Vec<QueryCondition>,
 }
 
-<<<<<<< HEAD
 impl<'a> DefaultHandler<'a> {
     pub(crate) fn new(db: &'a Db, conditions: &'a Vec<QueryCondition>) -> Self {
         Self { db, conditions }
-=======
-impl SearchHandler for DefaultHandler {
-    fn process(&mut self, _index: GraphIndex, _distance: u64) -> Result<SearchControl, DbError> {
-        Ok(SearchControl::Continue(true))
->>>>>>> ab56b6fc
     }
 }
 
@@ -84,7 +78,6 @@
     }
 }
 
-<<<<<<< HEAD
 impl<'a> PathHandler<'a> {
     pub fn new(db: &'a Db, conditions: &'a Vec<QueryCondition>) -> Self {
         Self { db, conditions }
@@ -191,41 +184,5 @@
     fn process(&self, index: GraphIndex, distance: u64) -> u64 {
         self.db
             .evaluate_path_conditions(index, distance, self.conditions)
-=======
-impl SearchHandler for LimitHandler {
-    fn process(&mut self, _index: GraphIndex, _distance: u64) -> Result<SearchControl, DbError> {
-        self.counter += 1;
-
-        if self.counter == self.limit {
-            Ok(SearchControl::Finish(true))
-        } else {
-            Ok(SearchControl::Continue(true))
-        }
-    }
-}
-
-impl SearchHandler for OffsetHandler {
-    fn process(&mut self, _index: GraphIndex, _distance: u64) -> Result<SearchControl, DbError> {
-        self.counter += 1;
-        Ok(SearchControl::Continue(self.offset < self.counter))
-    }
-}
-
-impl SearchHandler for LimitOffsetHandler {
-    fn process(&mut self, _index: GraphIndex, _distance: u64) -> Result<SearchControl, DbError> {
-        self.counter += 1;
-
-        if self.counter == self.limit {
-            Ok(SearchControl::Finish(self.offset < self.counter))
-        } else {
-            Ok(SearchControl::Continue(self.offset < self.counter))
-        }
-    }
-}
-
-impl PathSearchHandler for PathHandler {
-    fn process(&self, _index: GraphIndex, _distance: u64) -> Result<u64, DbError> {
-        Ok(1)
->>>>>>> ab56b6fc
     }
 }