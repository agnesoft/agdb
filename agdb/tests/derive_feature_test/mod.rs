use crate::test_db::TestDb;
use agdb::AgdbSerialize;
use agdb::DbElement;
use agdb::DbError;
use agdb::DbId;
use agdb::DbSerialize;
use agdb::DbType;
use agdb::DbTypeMarker;
use agdb::DbValue;
use agdb::QueryBuilder;
use agdb::QueryId;
use agdb::QueryResult;

#[derive(Default, Debug, Clone, PartialEq, DbTypeMarker, DbValue, DbSerialize)]
enum Status {
    Active,
    #[default]
    Inactive,
}

#[derive(DbType, Debug)]
struct User {
    user_id: u64,
    password: String,
    status: Status,
}

#[derive(DbType, PartialEq, Debug)]
struct MyValue {
    db_id: Option<QueryId>,
    name: String,
    age: u64,
}

#[derive(DbType, PartialEq, Debug)]
struct MyValueWithBool {
    db_id: Option<QueryId>,
    name: String,
    is_active: bool,
    truths: Vec<bool>,
}

#[derive(Clone, PartialEq, Debug, DbValue, DbTypeMarker, DbSerialize)]
struct Attribute {
    name: String,
    value: String,
}

#[derive(DbType, Default, PartialEq, Debug)]
struct MyCustomVec {
    vec: Vec<Status>,
    attributes: Vec<Attribute>,
}

#[derive(DbType, PartialEq, Debug)]
struct WithOption {
    name: String,
    value: Option<u64>,
}

#[test]
fn user_db_types() {
    #[derive(Default, Debug, PartialEq, DbType)]
    struct MyData {
        bytes: Vec<u8>,
        u64: u64,
        u32: u32,
        i64: i64,
        i32: i32,
        f64: f64,
        f32: f32,
        string: String,
        vec_u64: Vec<u64>,
        vec_u32: Vec<u32>,
        vec_i64: Vec<i64>,
        vec_i32: Vec<i32>,
        vec_f64: Vec<f64>,
        vec_f32: Vec<f32>,
        vec_string: Vec<String>,
        custom_enum: Status,
    }

    let my_data = MyData {
        bytes: vec![1_u8],
        u64: 1_u64,
        u32: 2_u32,
        i64: -1_i64,
        i32: -2_i32,
        f64: 1.1_f64,
        f32: 2.2_f32,
        string: "hello".to_string(),
        vec_u64: vec![1_u64],
        vec_u32: vec![2_u32],
        vec_i64: vec![-1_i64],
        vec_i32: vec![-2_i32],
        vec_f64: vec![1.1_f64],
        vec_f32: vec![2.2_f32],
        vec_string: vec!["world".to_string()],
        custom_enum: Status::Active,
    };
    let keys: Vec<DbValue> = vec![
        "bytes".into(),
        "u64".into(),
        "u32".into(),
        "i64".into(),
        "i32".into(),
        "f64".into(),
        "f32".into(),
        "string".into(),
        "vec_u64".into(),
        "vec_u32".into(),
        "vec_i64".into(),
        "vec_i32".into(),
        "vec_f64".into(),
        "vec_f32".into(),
        "vec_string".into(),
        "custom_enum".into(),
    ];

    let element = DbElement {
        id: DbId(0),
        from: None,
        to: None,
        values: vec![
            ("bytes", vec![1_u8]).into(),
            ("u64", 1_u64).into(),
            ("u32", 2_u64).into(),
            ("i64", -1_i64).into(),
            ("i32", -2_i64).into(),
            ("f64", 1.1_f64).into(),
            ("f32", 2.2_f32).into(),
            ("string", "hello").into(),
            ("vec_u64", vec![1_u64]).into(),
            ("vec_u32", vec![2_u32]).into(),
            ("vec_i64", vec![-1_i64]).into(),
            ("vec_i32", vec![-2_i32]).into(),
            ("vec_f64", vec![1.1_f64]).into(),
            ("vec_f32", vec![2.2_f32]).into(),
            ("vec_string", vec!["world"]).into(),
            ("custom_enum", Status::Active).into(),
        ],
    };

    assert_eq!(MyData::db_keys(), keys);
    assert_eq!(&my_data.to_db_values(), &element.values);
    assert_eq!(MyData::from_db_element(&element).unwrap(), my_data);
}

#[test]
fn insert_node_values_custom() {
    #[derive(DbType)]
    struct MyValue {
        name: String,
        age: u64,
    }

    let mut db = TestDb::new();
    let my_value = MyValue {
        name: "my name".to_string(),
        age: 20,
    };
    db.exec_mut(QueryBuilder::insert().nodes().values(&my_value).query(), 1);
    db.exec_elements(
        QueryBuilder::select().ids(1).query(),
        &[DbElement {
            id: DbId(1),
            from: None,
            to: None,
            values: vec![("name", "my name").into(), ("age", 20_u64).into()],
        }],
    );
}

#[test]
fn insert_node_values_uniform_custom() {
    #[derive(DbType)]
    struct MyValue {
        name: String,
        age: u64,
    }

    let mut db = TestDb::new();
    let my_value = MyValue {
        name: "my name".to_string(),
        age: 20,
    };
    db.exec_mut(
        QueryBuilder::insert()
            .nodes()
            .count(2)
            .values_uniform(&my_value)
            .query(),
        2,
    );
    db.exec_elements(
        QueryBuilder::select().ids([1, 2]).query(),
        &[
            DbElement {
                id: DbId(1),
                from: None,
                to: None,
                values: vec![("name", "my name").into(), ("age", 20_u64).into()],
            },
            DbElement {
                id: DbId(2),
                from: None,
                to: None,
                values: vec![("name", "my name").into(), ("age", 20_u64).into()],
            },
        ],
    );
}

#[test]
fn select_custom_value_keys() {
    #[derive(Debug, Clone, PartialEq, DbType)]
    struct MyValue {
        name: String,
        age: u64,
    }

    let mut db = TestDb::new();
    let my_value = MyValue {
        name: "my name".to_string(),
        age: 20,
    };
    db.exec_mut(
        QueryBuilder::insert()
            .nodes()
            .count(2)
            .values_uniform(&my_value)
            .query(),
        2,
    );

    let db_value: MyValue = db
        .exec_result(
            QueryBuilder::select()
                .values(MyValue::db_keys())
                .ids(1)
                .query(),
        )
        .try_into()
        .unwrap();

    assert_eq!(&my_value, &db_value);

    let db_values: Vec<MyValue> = db
        .exec_result(
            QueryBuilder::select()
                .values(MyValue::db_keys())
                .ids([1, 2])
                .query(),
        )
        .try_into()
        .unwrap();

    assert_eq!(db_values, vec![my_value.clone(), my_value]);
}

#[test]
fn select_custom_value_with_id() {
    #[derive(Debug, Clone, PartialEq, DbType)]
    struct MyValue {
        db_id: Option<DbId>,
        name: String,
        age: u64,
    }

    let mut db = TestDb::new();
    let my_value = MyValue {
        db_id: None,
        name: "my name".to_string(),
        age: 20,
    };

    db.exec_mut(
        QueryBuilder::insert()
            .nodes()
            .count(2)
            .values_uniform(&my_value)
            .query(),
        2,
    );

    let db_values: Vec<MyValue> = db
        .exec_result(
            QueryBuilder::select()
                .values(MyValue::db_keys())
                .ids([1, 2])
                .query(),
        )
        .try_into()
        .unwrap();

    assert_eq!(
        db_values,
        vec![
            MyValue {
                db_id: Some(DbId(1)),
                name: "my name".to_string(),
                age: 20
            },
            MyValue {
                db_id: Some(DbId(2)),
                name: "my name".to_string(),
                age: 20
            }
        ]
    );
}

#[test]
fn insert_single_element() {
    #[derive(Debug, Clone, PartialEq, DbType)]
    struct MyValue {
        db_id: Option<DbId>,
        name: String,
        age: u64,
    }

    let mut db = TestDb::new();
    let my_value = MyValue {
        db_id: None,
        name: "my name".to_string(),
        age: 20,
    };

    db.exec_mut(
        QueryBuilder::insert()
            .nodes()
            .count(1)
            .values_uniform(&my_value)
            .query(),
        1,
    );

    let mut db_value: MyValue = db
        .exec_result(
            QueryBuilder::select()
                .values(MyValue::db_keys())
                .ids(1)
                .query(),
        )
        .try_into()
        .unwrap();

    db_value.age = 30;

    db.exec_mut(QueryBuilder::insert().element(&db_value).query(), 2);

    let other: MyValue = db
        .exec_result(
            QueryBuilder::select()
                .values(MyValue::db_keys())
                .ids(1)
                .query(),
        )
        .try_into()
        .unwrap();

    assert_eq!(other, db_value);
}

#[test]
fn insert_multiple_elements() {
    #[derive(Debug, Clone, PartialEq, DbType)]
    struct MyValue {
        db_id: Option<DbId>,
        name: String,
        age: u64,
    }

    let mut db = TestDb::new();
    let my_value = MyValue {
        db_id: None,
        name: "my name".to_string(),
        age: 20,
    };

    db.exec_mut(
        QueryBuilder::insert()
            .nodes()
            .count(2)
            .values_uniform(&my_value)
            .query(),
        2,
    );

    let mut db_values: Vec<MyValue> = db
        .exec_result(
            QueryBuilder::select()
                .values(MyValue::db_keys())
                .ids([1, 2])
                .query(),
        )
        .try_into()
        .unwrap();

    db_values[0].age = 30;
    db_values[1].age = 40;

    db.exec_mut(QueryBuilder::insert().elements(&db_values).query(), 4);

    let other: Vec<MyValue> = db
        .exec_result(
            QueryBuilder::select()
                .values(MyValue::db_keys())
                .ids([1, 2])
                .query(),
        )
        .try_into()
        .unwrap();

    assert_eq!(other, db_values);
}

#[test]
fn derived_macro_should_not_panic() {
    let mut db = TestDb::new();

    #[derive(Debug, DbType)]
    struct User {
        value: u64,
    }

    db.exec_mut(
        QueryBuilder::insert()
            .nodes()
            .values([User { value: 0 }.to_db_values()])
            .query(),
        1,
    );

    let user: std::result::Result<User, DbError> = db
        .exec_result(QueryBuilder::search().from(1).query())
        .try_into();

    assert!(user.is_err());
    assert_eq!(user.unwrap_err().description, "Key 'value' not found");
}

#[test]
fn try_from_db_element() {
    let element = DbElement {
        id: DbId(1),
        from: None,
        to: None,
        values: vec![
            ("user_id", 100_u64).into(),
            ("password", "pswd").into(),
            ("status", Status::Active).into(),
        ],
    };

    let user: User = (&element).try_into().unwrap();

    assert_eq!(user.user_id, 100);
    assert_eq!(user.status, Status::Active);
    assert_eq!(user.password, "pswd");
}

#[test]
fn insert_element_alias_update_values() {
    let mut db = TestDb::new();
    let my_value = MyValue {
        db_id: Some("my_alias".into()),
        name: "my name".to_string(),
        age: 20,
    };
    db.exec_mut(
        QueryBuilder::insert().nodes().aliases("my_alias").query(),
        1,
    );
    db.exec_mut(QueryBuilder::insert().element(&my_value).query(), 2);
    db.exec_elements(
        QueryBuilder::select().ids(1).query(),
        &[DbElement {
            id: DbId(1),
            from: None,
            to: None,
            values: vec![("name", "my name").into(), ("age", 20_u64).into()],
        }],
    );
}

#[test]
fn insert_element_alias_new() {
    let mut db = TestDb::new();
    let my_value = MyValue {
        db_id: Some("my_alias".into()),
        name: "my name".to_string(),
        age: 20,
    };
    db.exec_mut(QueryBuilder::insert().element(&my_value).query(), 2);
    db.exec_elements(
        QueryBuilder::select().ids("my_alias").query(),
        &[DbElement {
            id: DbId(1),
            from: None,
            to: None,
            values: vec![("name", "my name").into(), ("age", 20_u64).into()],
        }],
    );
}

#[test]
fn insert_element_no_id_new_element() {
    let mut db = TestDb::new();
    let my_value = MyValue {
        db_id: None,
        name: "my name".to_string(),
        age: 20,
    };
    assert_eq!(
        db.exec_mut_result(QueryBuilder::insert().element(&my_value).query()),
        QueryResult {
            result: 2,
            elements: vec![DbElement {
                id: DbId(1),
                from: None,
                to: None,
                values: vec![],
            }]
        }
    );
    db.exec_elements(
        QueryBuilder::select().ids(1).query(),
        &[DbElement {
            id: DbId(1),
            from: None,
            to: None,
            values: vec![("name", "my name").into(), ("age", 20_u64).into()],
        }],
    );
}

#[test]
fn insert_element_missing_id() {
    let mut db = TestDb::new();
    let my_value = MyValue {
        db_id: Some(1.into()),
        name: "my name".to_string(),
        age: 20,
    };
    db.exec_mut_error(
        QueryBuilder::insert().element(&my_value).query(),
        "Id '1' not found",
    );
}

#[test]
fn insert_element_bool() {
    let mut db = TestDb::new();
    let mut my_value = MyValueWithBool {
        db_id: None,
        name: "my name".to_string(),
        is_active: true,
        truths: vec![true, false],
    };
    db.exec_mut(QueryBuilder::insert().element(&my_value).query(), 3);
    let my_value_from_db: MyValueWithBool = db
        .exec_result(QueryBuilder::select().ids(1).query())
        .try_into()
        .unwrap();
    my_value.db_id = Some(QueryId::Id(DbId(1)));
    assert_eq!(my_value, my_value_from_db);
}

#[test]
fn insert_element_to_bool_conversion() {
    let mut db = TestDb::new();
    db.exec_mut(
        QueryBuilder::insert()
            .nodes()
            .values([[
                ("name", "my name").into(),
                ("is_active", 50).into(),
                ("truths", vec![1, 0]).into(),
            ]])
            .query(),
        1,
    );
    let my_value_from_db: MyValueWithBool = db
        .exec_result(QueryBuilder::select().ids(1).query())
        .try_into()
        .unwrap();
    let expected = MyValueWithBool {
        db_id: Some(QueryId::Id(DbId(1))),
        name: "my name".to_string(),
        is_active: true,
        truths: vec![true, false],
    };
    assert_eq!(expected, my_value_from_db);
}

#[test]
fn insert_vectorized_custom_types() {
    let mut db = TestDb::new();
    let my_type = MyCustomVec {
        vec: vec![Status::Active, Status::Inactive],
        attributes: vec![
            Attribute {
                name: "name".to_string(),
                value: "value".to_string(),
            },
            Attribute {
                name: "name2".to_string(),
                value: "value2".to_string(),
            },
        ],
    };
    db.exec_mut(QueryBuilder::insert().element(&my_type).query(), 2);
    let my_type_from_db: MyCustomVec = db
        .exec_result(QueryBuilder::select().ids(1).query())
        .try_into()
        .unwrap();
    assert_eq!(my_type, my_type_from_db);
}

#[test]
fn select_user_type() {
    let mut db = TestDb::new();
    let mut my_value = MyValue {
        db_id: None,
        name: "my name".to_string(),
        age: 20,
    };
    let result = db.exec_mut_result(QueryBuilder::insert().element(&my_value).query());
    let my_value_from_db: MyValue = db
        .exec_result(QueryBuilder::select().elements::<MyValue>().ids(1).query())
        .try_into()
        .unwrap();
    my_value.db_id = Some(result.elements[0].id.into());
    assert_eq!(my_value, my_value_from_db);
}

#[test]
fn with_option_some() {
    let mut db = TestDb::new();
    let my_value = WithOption {
        name: "my name".to_string(),
        value: Some(20),
    };
    db.exec_mut(QueryBuilder::insert().element(&my_value).query(), 2);
    let my_value_from_db: WithOption = db
        .exec_result(QueryBuilder::select().ids(1).query())
        .try_into()
        .unwrap();
    assert_eq!(my_value, my_value_from_db);
}

#[test]
fn with_option_some_wrong_type() {
    let mut db = TestDb::new();
    let my_value = WithOption {
        name: "my name".to_string(),
        value: Some(20),
    };
    db.exec_mut(QueryBuilder::insert().element(&my_value).query(), 2);
    db.exec_mut(
        QueryBuilder::insert()
            .values([[("value", "string").into()]])
            .ids(1)
            .query(),
        1,
    );
    let err: Result<WithOption, DbError> = db
        .exec_result(QueryBuilder::select().ids(1).query())
        .try_into();
    let err_text = err
        .unwrap_err()
        .description
        .split(". (")
        .next()
        .unwrap()
        .to_owned();

    assert_eq!(
        err_text,
        "Failed to convert value of 'value': Type mismatch. Cannot convert 'string' to 'u64'"
    );
}

#[test]
fn with_option_none() {
    let mut db = TestDb::new();
    let my_value = WithOption {
        name: "my name".to_string(),
        value: None,
    };
    db.exec_mut(QueryBuilder::insert().element(&my_value).query(), 1);
    let my_value_from_db: WithOption = db
        .exec_result(QueryBuilder::select().ids(1).query())
        .try_into()
        .unwrap();
    assert_eq!(my_value, my_value_from_db);
}

#[test]
fn with_option_bad_value() {
    let mut db = TestDb::new();
    let my_value = WithOption {
        name: "my name".to_string(),
        value: Some(20),
    };
    db.exec_mut(QueryBuilder::insert().element(&my_value).query(), 2);
    db.exec_mut(
        QueryBuilder::insert()
            .values([[("name", 100).into()]])
            .ids(1)
            .query(),
        1,
    );
    let err: Result<WithOption, DbError> = db
        .exec_result(QueryBuilder::select().ids(1).query())
        .try_into();
    let err_text = err
        .unwrap_err()
        .description
        .split(". (")
        .next()
        .unwrap()
        .to_owned();

    assert_eq!(
        err_text,
        "Failed to convert value of 'name': Type mismatch. Cannot convert 'i64' to 'string'"
    );
}

#[test]
fn with_option_missing_value() {
    let mut db = TestDb::new();
    let my_value = WithOption {
        name: "my name".to_string(),
        value: Some(20),
    };
    db.exec_mut(QueryBuilder::insert().element(&my_value).query(), 2);
    db.exec_mut(QueryBuilder::remove().values("name").ids(1).query(), -1);
    let err: Result<WithOption, DbError> = db
        .exec_result(QueryBuilder::select().ids(1).query())
        .try_into();

    assert_eq!(err.unwrap_err().description, "Key 'name' not found");
}

#[test]
fn try_from_db_element_bad_conversion() {
    let element = DbElement {
        id: DbId(1),
        from: None,
        to: None,
        values: vec![
            ("user_id", 100_u64).into(),
            ("password", 1_i64).into(),
            ("status", Status::Active).into(),
        ],
    };

    let err: Result<User, DbError> = (&element).try_into();
    let err_text = err
        .unwrap_err()
        .description
        .split(". (")
        .next()
        .unwrap()
        .to_owned();

    assert_eq!(
        err_text,
        "Failed to convert value of 'password': Type mismatch. Cannot convert 'i64' to 'string'"
    );
}

#[test]
fn derived_serialization_struct() {
    #[derive(DbSerialize, Debug, PartialEq)]
    struct S {
        f1: u64,
        f2: u64,
    }

    let s = S { f1: 1, f2: 2 };
    let serialized = s.serialize();
    let deserialized = S::deserialize(&serialized).unwrap();

    assert_eq!(s, deserialized);
}

#[test]
fn derived_serialization_tuple() {
    #[derive(DbSerialize, Debug, PartialEq)]
    struct S(u64, u64);

    let s = S(1, 2);
    let serialized = s.serialize();
    let deserialized = S::deserialize(&serialized).unwrap();

    assert_eq!(s, deserialized);
}

#[derive(DbSerialize, Debug, PartialEq)]
struct S1 {
    f1: u64,
}

#[derive(DbSerialize, Debug, PartialEq)]
struct S2(S1);

#[derive(DbSerialize, Debug, PartialEq)]
struct S3(S2, S2);

#[derive(DbSerialize, Debug, PartialEq)]
enum MyOtherEnum {
    A,
    B,
}

#[derive(DbSerialize, Debug, PartialEq)]
enum MyE {
    A,
    B(u64),
    C(u64, u64),
    D(S3),
    E(MyOtherEnum),
    F { f1: u64, f2: u64 },
}

#[test]
fn derived_serialization_enum_unit() {
    let s = MyE::A;
    let serialized = s.serialize();
    let deserialized = MyE::deserialize(&serialized).unwrap();

    assert_eq!(s, deserialized);
}

#[test]
fn derived_serialization_enum_tuple() {
    let s = MyE::B(1);
    let serialized = s.serialize();
    let deserialized = MyE::deserialize(&serialized).unwrap();

    assert_eq!(s, deserialized);
}

#[test]
fn derived_serialization_enum_tuple_multiple() {
    let s = MyE::C(1, 2);
    let serialized = s.serialize();
    let deserialized = MyE::deserialize(&serialized).unwrap();

    assert_eq!(s, deserialized);
}

#[test]
fn derived_serialization_enum_nested_struct() {
    let s = MyE::D(S3(S2(S1 { f1: 1 }), S2(S1 { f1: 2 })));
    let serialized = s.serialize();
    let deserialized = MyE::deserialize(&serialized).unwrap();

    assert_eq!(s, deserialized);
}

#[test]
fn derived_serialization_enum_nested_enum() {
    let s = MyE::E(MyOtherEnum::A);
    let serialized = s.serialize();
    let deserialized = MyE::deserialize(&serialized).unwrap();

    assert_eq!(s, deserialized);
}

#[test]
fn derived_serialization_enum_struct() {
    let s = MyE::F { f1: 1, f2: 2 };
    let serialized = s.serialize();
    let deserialized = MyE::deserialize(&serialized).unwrap();

    assert_eq!(s, deserialized);
}

#[test]
fn derive_serialization_empty_struct() {
    #[derive(DbSerialize, PartialEq, Debug)]

    struct S {}

    let s = S {};
    let serialized = s.serialize();
    let deserialized = S::deserialize(&serialized).unwrap();
    assert_eq!(s, deserialized);
}

#[test]
fn derive_db_type_flatten_nested_struct() {
    #[derive(DbType, PartialEq, Debug)]
    struct Flattened {
        db_id: Option<DbId>,
        category: String,
        #[agdb(flatten)]
        custom: MyCustomVec,
    }

    let mut flattened = Flattened {
        db_id: None,
        category: "test".into(),
        custom: MyCustomVec {
            vec: vec![],
            attributes: vec![],
        },
    };

    let mut db = TestDb::new();
    db.exec_mut(QueryBuilder::insert().element(&flattened).query(), 3);

    let keys = db
        .exec_result(QueryBuilder::select().keys().ids(1).query())
        .elements[0]
        .values
        .iter()
        .map(|kv| kv.key.to_string())
        .collect::<Vec<String>>();

    assert_eq!(
        keys,
        vec![
            "category".to_string(),
            "vec".to_string(),
            "attributes".to_string()
        ]
    );

    let retrieved: Flattened = db
        .exec_result(
            QueryBuilder::select()
                .elements::<Flattened>()
                .ids(1)
                .query(),
        )
        .try_into()
        .unwrap();

    flattened.db_id = Some(DbId(1));
    assert_eq!(flattened, retrieved);
}

#[test]
fn derive_db_type_skip_field() {
    #[derive(DbType, PartialEq, Debug)]
    struct Skipped {
        db_id: Option<DbId>,
        category: String,
        #[agdb(skip)]
        custom: MyCustomVec,
    }

    let mut db = TestDb::new();
    let mut skipped = Skipped {
        db_id: None,
        category: "category".to_string(),
        custom: MyCustomVec::default(),
    };
    db.exec_mut(QueryBuilder::insert().element(&skipped).query(), 1);
    let keys = db
        .exec_result(QueryBuilder::select().keys().ids(1).query())
        .elements[0]
        .values
        .iter()
        .map(|kv| kv.key.to_string())
        .collect::<Vec<String>>();

    assert_eq!(keys, vec!["category".to_string()]);

    let retrieved: Skipped = db
        .exec_result(QueryBuilder::select().elements::<Skipped>().ids(1).query())
        .try_into()
        .unwrap();

    skipped.db_id = Some(DbId(1));
    assert_eq!(skipped, retrieved);
}

#[test]
fn derive_db_type_rename_field() {
    #[derive(DbType, PartialEq, Debug)]
    struct Renamed {
        db_id: Option<DbId>,
        #[agdb(rename = "category_name")]
        category: String,
    }

    let mut db = TestDb::new();
    let mut renamed = Renamed {
        db_id: None,
        category: "category".to_string(),
    };
    db.exec_mut(QueryBuilder::insert().element(&renamed).query(), 1);
    let keys = db
        .exec_result(QueryBuilder::select().keys().ids(1).query())
        .elements[0]
        .values
        .iter()
        .map(|kv| kv.key.to_string())
        .collect::<Vec<String>>();

    assert_eq!(keys, vec!["category_name".to_string()]);

    let retrieved: Renamed = db
        .exec_result(QueryBuilder::select().elements::<Renamed>().ids(1).query())
        .try_into()
        .unwrap();

    renamed.db_id = Some(DbId(1));
    assert_eq!(renamed, retrieved);
}

#[test]
fn derive_db_type_skip_generic() {
    #[derive(DbType)]
    struct S {
        db_id: Option<DbId>,
        name: String,
        #[agdb(skip)]
        _generic: std::sync::Arc<u64>,
    }
}

#[test]
fn derive_serialize_vec_t() {
    #[derive(DbSerialize)]
    struct MyVec<T: AgdbSerialize> {
        values: Vec<T>,
    }
    let _ = MyVec {
        values: vec![1_u64, 2_u64],
    };
}

#[test]
fn derive_db_value_vec_t() {
    #[derive(DbValue, DbSerialize)]
    struct MyVec<T: AgdbSerialize> {
        values: Vec<T>,
    }
}

#[test]
<<<<<<< HEAD
fn db_type_strong() {
    #[derive(DbType)]
    struct Type1 {
        db_id: Option<DbId>,
        name: String,
    }

    #[derive(DbType)]
    struct Type2 {
        db_id: Option<DbId>,
=======
fn derive_db_type_db_id_no_option() {
    #[derive(DbType, PartialEq)]
    struct S {
        db_id: DbId,
>>>>>>> 64492c10
        name: String,
    }

    let mut db = TestDb::new();
<<<<<<< HEAD
    let root_id = db
        .exec_mut_result(QueryBuilder::insert().nodes().aliases("root").query())
        .elements[0]
        .id;
    let ty1 = db
        .exec_mut_result(
            QueryBuilder::insert()
                .element(&Type1 {
                    db_id: None,
                    name: "type1".to_string(),
                })
                .query(),
        )
        .elements[0]
        .id;
    let ty2 = db
        .exec_mut_result(
            QueryBuilder::insert()
                .element(&Type2 {
                    db_id: None,
                    name: "type2".to_string(),
                })
                .query(),
        )
        .elements[0]
        .id;
    db.exec_mut(
        QueryBuilder::insert()
            .edges()
            .from(root_id)
            .to([ty1, ty2])
            .query(),
        2,
    );

    let ty1_result: Vec<Type1> = db
        .exec_result(
            QueryBuilder::select()
                .elements::<Type1>()
                .search()
                .from("root")
                .query(),
        )
        .try_into()
        .unwrap();

    assert_eq!(ty1_result.len(), 1);
    assert_eq!(ty1_result[0].name, "type1");
=======
    db.exec_mut(
        QueryBuilder::insert()
            .element(&S {
                db_id: DbId::default(),
                name: "name".to_string(),
            })
            .query(),
        1,
    );
    let s: S = db
        .exec_result(QueryBuilder::select().elements::<S>().ids(1).query())
        .try_into()
        .unwrap();
    assert_eq!(s.db_id, DbId(1));
    assert_eq!(s.name, "name");
>>>>>>> 64492c10
}<|MERGE_RESOLUTION|>--- conflicted
+++ resolved
@@ -1047,77 +1047,14 @@
 }
 
 #[test]
-<<<<<<< HEAD
-fn db_type_strong() {
-    #[derive(DbType)]
-    struct Type1 {
-        db_id: Option<DbId>,
-        name: String,
-    }
-
-    #[derive(DbType)]
-    struct Type2 {
-        db_id: Option<DbId>,
-=======
 fn derive_db_type_db_id_no_option() {
     #[derive(DbType, PartialEq)]
     struct S {
         db_id: DbId,
->>>>>>> 64492c10
         name: String,
     }
 
     let mut db = TestDb::new();
-<<<<<<< HEAD
-    let root_id = db
-        .exec_mut_result(QueryBuilder::insert().nodes().aliases("root").query())
-        .elements[0]
-        .id;
-    let ty1 = db
-        .exec_mut_result(
-            QueryBuilder::insert()
-                .element(&Type1 {
-                    db_id: None,
-                    name: "type1".to_string(),
-                })
-                .query(),
-        )
-        .elements[0]
-        .id;
-    let ty2 = db
-        .exec_mut_result(
-            QueryBuilder::insert()
-                .element(&Type2 {
-                    db_id: None,
-                    name: "type2".to_string(),
-                })
-                .query(),
-        )
-        .elements[0]
-        .id;
-    db.exec_mut(
-        QueryBuilder::insert()
-            .edges()
-            .from(root_id)
-            .to([ty1, ty2])
-            .query(),
-        2,
-    );
-
-    let ty1_result: Vec<Type1> = db
-        .exec_result(
-            QueryBuilder::select()
-                .elements::<Type1>()
-                .search()
-                .from("root")
-                .query(),
-        )
-        .try_into()
-        .unwrap();
-
-    assert_eq!(ty1_result.len(), 1);
-    assert_eq!(ty1_result[0].name, "type1");
-=======
     db.exec_mut(
         QueryBuilder::insert()
             .element(&S {
@@ -1133,5 +1070,4 @@
         .unwrap();
     assert_eq!(s.db_id, DbId(1));
     assert_eq!(s.name, "name");
->>>>>>> 64492c10
 }