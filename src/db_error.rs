#[allow(dead_code)]
#[derive(Debug, PartialEq)]
pub(crate) enum DbError {
    Storage(String),
}

impl From<std::io::Error> for DbError {
    fn from(error: std::io::Error) -> Self {
        DbError::Storage(error.to_string())
    }
}

#[cfg(test)]
mod tests {
    use std::io::ErrorKind;

    use super::*;

    #[test]
    fn derived_from_debug() {
        let _error = DbError::Storage("error".to_string());
        format!("{:?}", _error);
    }

    #[test]
<<<<<<< HEAD
    fn from_io_error() {
        let _error = DbError::from(std::io::Error::from(ErrorKind::NotFound));
=======
    fn derived_from_partial_eq() {
        assert_eq!(
            DbError::from(std::io::Error::from(std::io::ErrorKind::NotFound)),
            DbError::from(std::io::Error::from(std::io::ErrorKind::NotFound))
        );
    }

    #[test]
    fn from_io_error() {
        let _error = DbError::from(std::io::Error::from(std::io::ErrorKind::NotFound));
>>>>>>> 5ed009f0
    }
}<|MERGE_RESOLUTION|>--- conflicted
+++ resolved
@@ -12,8 +12,6 @@
 
 #[cfg(test)]
 mod tests {
-    use std::io::ErrorKind;
-
     use super::*;
 
     #[test]
@@ -23,10 +21,6 @@
     }
 
     #[test]
-<<<<<<< HEAD
-    fn from_io_error() {
-        let _error = DbError::from(std::io::Error::from(ErrorKind::NotFound));
-=======
     fn derived_from_partial_eq() {
         assert_eq!(
             DbError::from(std::io::Error::from(std::io::ErrorKind::NotFound)),
@@ -37,6 +31,5 @@
     #[test]
     fn from_io_error() {
         let _error = DbError::from(std::io::Error::from(std::io::ErrorKind::NotFound));
->>>>>>> 5ed009f0
     }
 }